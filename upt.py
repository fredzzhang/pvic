--- conflicted
+++ resolved
@@ -15,15 +15,8 @@
 import torch.distributed as dist
 
 from torch import nn, Tensor
-<<<<<<< HEAD
 from torch.nn.init import normal_
-from typing import Optional, List
-=======
 from typing import Optional, List, Tuple
-from collections import OrderedDict
-from swint import SwinTransformerBlockV2
-from torchvision.ops import FeaturePyramidNetwork
->>>>>>> ff65f6e7
 
 from ops import (
     binary_focal_loss_with_logits,
@@ -240,8 +233,6 @@
 
         return ho_queries, paired_indices, prior_scores, object_types
 
-<<<<<<< HEAD
-=======
 class VerbMatcher(nn.Module):
     def __init__(self, repr_size, triplet_to_obj, triplet_embeds, num_objs=80):
         super().__init__()
@@ -285,57 +276,6 @@
 
         return mm_queries, dup_indices, triplet_indices
 
-class SwinTransformer(nn.Module):
-
-    def __init__(self, dim, num_layers):
-        """
-        A feature stage consisting of a series of Swin Transformer V2 blocks.
-
-        Parameters:
-        -----------
-        dim: int
-            Dimension of the input features.
-        """
-        super().__init__()
-        self.dim = dim
-
-        self.depth = num_layers
-        self.num_heads = dim // 32
-        self.window_size = 8
-        self.base_sd_prob = 0.2
-
-        shift_size = [
-            [self.window_size // 2] * 2 if i % 2
-            else [0, 0] for i in range(self.depth)
-        ]
-        # Use stochastic depth parameters for the third stage of Swin-T variant.
-        sd_prob = (torch.linspace(0, 1, 12)[10-num_layers:10] * self.base_sd_prob).tolist()
-
-        blocks: List[nn.Module] = []
-        for i in range(self.depth):
-            blocks.append(SwinTransformerBlockV2(
-                dim=dim, num_heads=self.num_heads,
-                window_size=[self.window_size] * 2,
-                shift_size=shift_size[i],
-                stochastic_depth_prob=sd_prob[i]
-            ))
-        self.blocks = nn.Sequential(*blocks)
-
-    def forward(self, x):
-        """
-        Parameters:
-        -----------
-        x: Tensor
-            Input features maps of shape (B, H, W, C).
-
-        Returns:
-        --------
-        Tensor
-            Output feature maps of shape (B, H, W, C).
-        """
-        return self.blocks(x)
-
->>>>>>> ff65f6e7
 class Permute(nn.Module):
     def __init__(self, dims: List[int]):
         super().__init__()
@@ -344,7 +284,6 @@
         return x.permute(self.dims)
 
 class FeatureHead(nn.Module):
-<<<<<<< HEAD
     def __init__(self, dim, num_enc_layers):
         super().__init__()
         self.dim = dim
@@ -445,32 +384,6 @@
             src_flatten, spatial_shapes, level_start_index,
             valid_ratios, lvl_pos_embed_flatten, mask_flatten
         )
-=======
-    def __init__(self, dim, dim_backbone, return_layer, num_layers):
-        super().__init__()
-        self.dim = dim
-        self.dim_backbone = dim_backbone
-        self.return_layer = return_layer
-
-        in_channel_list = [
-            int(dim_backbone * 2 ** i)
-            for i in range(return_layer + 1, 1)
-        ]
-        self.fpn = FeaturePyramidNetwork(in_channel_list, dim)
-        self.layers = nn.Sequential(
-            Permute([0, 2, 3, 1]),
-            SwinTransformer(dim, num_layers)
-        )
-    def forward(self, x):
-        pyramid = OrderedDict(
-            (f"{i}", x[i].tensors)
-            for i in range(self.return_layer, 0)
-        )
-        mask = x[self.return_layer].mask
-        x = self.fpn(pyramid)[f"{self.return_layer}"]
-        x = self.layers(x)
-        return x, mask
->>>>>>> ff65f6e7
 
         return memory, spatial_shapes, level_start_index, valid_ratios, mask_flatten
 
@@ -805,7 +718,6 @@
         boxes = [r['boxes'] for r in region_props]
 
         ho_queries, paired_inds, prior_scores, object_types = self.ho_matcher(region_props, image_sizes)
-<<<<<<< HEAD
 
         # Compute keys/values for the triplet decoder.
         memory, spatial_shapes, level_start_index, valid_ratios, mask_flatten = self.feature_head(
@@ -815,21 +727,6 @@
         reference_points = self.fetch_reference_points(boxes, paired_inds, image_sizes)
         # Run decoder per image, due to the disparity in query numbers.
         ho_embeds = []
-=======
-        # if triplet_cands is None:
-            # triplet_cands = [torch.arange(self.num_triplets).tolist() for _ in range(len(boxes))]
-            # triplet_cands = [None for _ in range(len(boxes))]
-        # mm_queries, dup_inds, triplet_inds = self.vb_matcher(ho_queries, object_types, triplet_cands)
-        # padded_queries, q_padding_mask = pad_queries(mm_queries)
-
-        memory, mask = self.feature_head(features)
-        b, h, w, c = memory.shape
-        memory = memory.reshape(b, h * w, c)
-        kv_p_m = mask.reshape(-1, 1, h * w)
-        kv_pos = pos[self.fusion_layer].permute(0, 2, 3, 1).reshape(b, h * w, 1, c)
-
-        output_queries = []
->>>>>>> ff65f6e7
         for i, (ho_q, mem) in enumerate(zip(ho_queries, memory)):
             hs = self.decoder(
                 ho_q[None], mem[None], reference_points[i][None],
@@ -879,16 +776,7 @@
         num_layers=args.triplet_dec_layers,
         return_intermediate=args.triplet_aux_loss
     )
-<<<<<<< HEAD
     feature_head = FeatureHead(args.hidden_dim, args.triplet_enc_layers)
-=======
-    feature_head = FeatureHead(
-        args.hidden_dim,
-        detr.backbone.num_channels,
-        args.backbone_fusion_layer,
-        args.triplet_enc_layers
-    )
->>>>>>> ff65f6e7
     detector = UPT(
         detr, postprocessors['bbox'],
         feature_head=feature_head,
