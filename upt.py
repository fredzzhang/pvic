"""
Unary-pairwise transformer for human-object interaction detection

Fred Zhang <frederic.zhang@anu.edu.au>

The Australian National University
Microsoft Research Asia
"""

import os
import copy
import torch
import torch.nn.functional as F
import torch.distributed as dist

from torch import nn, Tensor
from typing import Optional, List
from collections import OrderedDict
from swint import SwinTransformerBlockV2
from attention import MultiheadAttention
from torchvision.ops import FeaturePyramidNetwork

from ops import (
    binary_focal_loss_with_logits,
    compute_spatial_encodings,
    prepare_region_proposals,
    associate_with_ground_truth,
    compute_prior_scores,
    compute_sinusoidal_pe
)

from detr.models import build_model
from detr.models.position_encoding import PositionEmbeddingSine
from detr.util.misc import NestedTensor, nested_tensor_from_tensor_list

class MultiModalFusion(nn.Module):
    def __init__(self, fst_mod_size, scd_mod_size, repr_size):
        super().__init__()
        self.fc1 = nn.Linear(fst_mod_size, repr_size)
        self.fc2 = nn.Linear(scd_mod_size, repr_size)
        self.ln1 = nn.LayerNorm(repr_size)
        self.ln2 = nn.LayerNorm(repr_size)

        mlp = []
        repr_size = [2 * repr_size, int(repr_size * 1.5), repr_size]
        for d_in, d_out in zip(repr_size[:-1], repr_size[1:]):
            mlp.append(nn.Linear(d_in, d_out))
            mlp.append(nn.ReLU())
        self.mlp = nn.Sequential(*mlp)

    def forward(self, x: Tensor, y: Tensor) -> Tensor:
        x = self.ln1(self.fc1(x))
        y = self.ln2(self.fc2(y))
        z = F.relu(torch.cat([x, y], dim=-1))
        z = self.mlp(z)
        return z

class TransformerEncoderLayer(nn.Module):
    def __init__(self, dim, num_heads, ffn_interm_dim, dropout=0.1):
        super().__init__()
        self.dim = dim
        self.num_heads = num_heads
        self.dropout = dropout
        self.ffn_interm_dim = ffn_interm_dim
        # Linear projections on qkv have been removed in this custom layer.
        self.attn = MultiheadAttention(dim, num_heads, dropout=dropout)
        # Add the missing linear projections.
        self.q_proj = nn.Linear(dim, dim)
        self.k_proj = nn.Linear(dim, dim)
        self.v_proj = nn.Linear(dim, dim)
        # The positional embeddings include box centres, widths and heights,
        # which will be twice the representation size.
        self.qpos_proj = nn.Linear(2 * dim, dim)
        self.kpos_proj = nn.Linear(2 * dim, dim)
        self.ffn = nn.Sequential(
            nn.Linear(dim, ffn_interm_dim), nn.ReLU(), nn.Dropout(dropout),
            nn.Linear(ffn_interm_dim, dim)
        )
        self.ln1 = nn.LayerNorm(dim)
        self.ln2 = nn.LayerNorm(dim)
        self.dp1 = nn.Dropout(dropout)
        self.dp2 = nn.Dropout(dropout)

    def forward(self, x, pos,
            attn_mask: Optional[Tensor] = None,
            key_padding_mask: Optional[Tensor] = None,
        ):
        q = self.q_proj(x)
        k = self.k_proj(x)
        v = self.v_proj(x)
        q_pos = self.qpos_proj(pos)
        k_pos = self.kpos_proj(pos)
        q = q + q_pos
        k = k + k_pos
        attn, attn_weights = self.attn(
            query=q, key=k, value=v,
            attn_mask=attn_mask, key_padding_mask=key_padding_mask
        )
        x = self.ln1(x + self.dp1(attn))
        x = self.ln2(x + self.dp2(self.ffn(x)))
        return x, attn_weights

class TransformerEncoder(nn.Module):
    def __init__(self, hidden_size=256, num_heads=8, num_layers=2, dropout=.1):
        super().__init__()
        self.num_layers = num_layers
        self.layers = nn.ModuleList([TransformerEncoderLayer(
            dim=hidden_size, num_heads=num_heads,
            ffn_interm_dim=hidden_size * 4, dropout=dropout
        ) for _ in range(num_layers)])

    def forward(self, x, pos):
        attn_weights = []
        for layer in self.layers:
            x, attn = layer(x, pos)
            attn_weights.append(attn)
        return x, attn_weights

class HumanObjectMatcher(nn.Module):
    def __init__(self, repr_size, num_verbs, obj_to_verb, dropout=.1, human_idx=0):
        super().__init__()
        self.repr_size = repr_size
        self.num_verbs = num_verbs
        self.human_idx = human_idx
        self.obj_to_verb = obj_to_verb

        self.ref_anchor_head = nn.Sequential(
            nn.Linear(256, 256), nn.ReLU(),
            nn.Linear(256, 2)
        )
        self.spatial_head = nn.Sequential(
            nn.Linear(36, 128), nn.ReLU(),
            nn.Linear(128, 256), nn.ReLU(),
            nn.Linear(256, repr_size), nn.ReLU(),
        )
        self.encoder = TransformerEncoder(num_layers=2, dropout=dropout)
        self.mmf = MultiModalFusion(512, repr_size, repr_size)

    def check_human_instances(self, labels):
        is_human = labels == self.human_idx
        n_h = torch.sum(is_human)
        if not torch.all(labels[:n_h]==self.human_idx):
            raise AssertionError("Human instances are not permuted to the top!")
        return n_h

    def compute_box_pe(self, boxes, embeds, image_size):
        bx_norm = boxes / image_size[[1, 0, 1, 0]]
        bx_c = (bx_norm[:, :2] + bx_norm[:, 2:]) / 2
        b_wh = bx_norm[:, 2:] - bx_norm[:, :2]

        c_pe = compute_sinusoidal_pe(bx_c[:, None], 20).squeeze(1)
        wh_pe = compute_sinusoidal_pe(b_wh[:, None], 20).squeeze(1)

        box_pe = torch.cat([c_pe, wh_pe], dim=-1)

        # Modulate the positional embeddings with box widths and heights by
        # applying different temperatures to x and y
        ref_hw_cond = self.ref_anchor_head(embeds).sigmoid()    # n_query, 2
        # Note that the positional embeddings are stacked as [pe(y), pe(x)]
        c_pe[..., :128] *= (ref_hw_cond[:, 1] / b_wh[:, 1]).unsqueeze(-1)
        c_pe[..., 128:] *= (ref_hw_cond[:, 0] / b_wh[:, 0]).unsqueeze(-1)

        return box_pe, c_pe

    def forward(self, region_props, image_sizes, device=None):
        if device is None:
            device = region_props[0]["hidden_states"].device

        ho_queries = []
        paired_indices = []
        prior_scores = []
        object_types = []
        positional_embeds = []
        for i, rp in enumerate(region_props):
            boxes, scores, labels, embeds = rp.values()
            nh = self.check_human_instances(labels)
            n = len(boxes)
            # Enumerate instance pairs
            x, y = torch.meshgrid(
                torch.arange(n, device=device),
                torch.arange(n, device=device)
            )
            x_keep, y_keep = torch.nonzero(torch.logical_and(x != y, x < nh)).unbind(1)
            # Skip image when there are no valid human-object pairs
            if len(x_keep) == 0:
                ho_queries.append(torch.zeros(0, self.repr_size, device=device))
                paired_indices.append(torch.zeros(0, 2, device=device, dtype=torch.int64))
                prior_scores.append(torch.zeros(0, 2, self.num_verbs, device=device))
                object_types.append(torch.zeros(0, device=device, dtype=torch.int64))
                positional_embeds.append({})
                continue
            x = x.flatten(); y = y.flatten()
            # Compute spatial features
            pairwise_spatial = compute_spatial_encodings(
                [boxes[x],], [boxes[y],], [image_sizes[i],]
            )
            pairwise_spatial = self.spatial_head(pairwise_spatial)
            pairwise_spatial_reshaped = pairwise_spatial.reshape(n, n, -1)

            box_pe, c_pe = self.compute_box_pe(boxes, embeds, image_sizes[i])
            embeds, _ = self.encoder(embeds.unsqueeze(1), box_pe.unsqueeze(1))
            embeds = embeds.squeeze(1)
            # Compute human-object queries
            ho_q = self.mmf(
                torch.cat([embeds[x_keep], embeds[y_keep]], dim=1),
                pairwise_spatial_reshaped[x_keep, y_keep]
            )
            # Append matched human-object pairs
            ho_queries.append(ho_q)
            paired_indices.append(torch.stack([x_keep, y_keep], dim=1))
            prior_scores.append(compute_prior_scores(
                x_keep, y_keep, scores, labels, self.num_verbs, self.training,
                self.obj_to_verb
            ))
            object_types.append(labels[y_keep])
            positional_embeds.append({
                "centre": torch.cat([c_pe[x_keep], c_pe[y_keep]], dim=-1).unsqueeze(1),
                "box": torch.cat([box_pe[x_keep], box_pe[y_keep]], dim=-1).unsqueeze(1)
            })

        return ho_queries, paired_indices, prior_scores, object_types, positional_embeds

class SwinTransformer(nn.Module):

    def __init__(self, dim, num_layers):
        """
        A feature stage consisting of a series of Swin Transformer V2 blocks.

        Parameters:
        -----------
        dim: int
            Dimension of the input features.
        """
        super().__init__()
        self.dim = dim

        self.depth = num_layers
        self.num_heads = dim // 32
        self.window_size = 8
        self.base_sd_prob = 0.2

        shift_size = [
            [self.window_size // 2] * 2 if i % 2
            else [0, 0] for i in range(self.depth)
        ]
        # Use stochastic depth parameters for the third stage of Swin-T variant.
        sd_prob = (torch.linspace(0, 1, 12)[10-num_layers:10] * self.base_sd_prob).tolist()

        blocks: List[nn.Module] = []
        for i in range(self.depth):
            blocks.append(SwinTransformerBlockV2(
                dim=dim, num_heads=self.num_heads,
                window_size=[self.window_size] * 2,
                shift_size=shift_size[i],
                stochastic_depth_prob=sd_prob[i]
            ))
        self.blocks = nn.Sequential(*blocks)

    def forward(self, x):
        """
        Parameters:
        -----------
        x: Tensor
            Input features maps of shape (B, H, W, C).

        Returns:
        --------
        Tensor
            Output feature maps of shape (B, H, W, C).
        """
        return self.blocks(x)

class Permute(nn.Module):
    def __init__(self, dims: List[int]):
        super().__init__()
        self.dims = dims
    def forward(self, x: Tensor) -> Tensor:
        return x.permute(self.dims)

class FeatureHead(nn.Module):
    def __init__(self, dim, dim_backbone, return_layer, num_layers):
        super().__init__()
        self.dim = dim
        self.dim_backbone = dim_backbone
        self.return_layer = return_layer

        in_channel_list = [
            int(dim_backbone * 2 ** i)
            for i in range(return_layer + 1, 1)
        ]
        self.fpn = FeaturePyramidNetwork(in_channel_list, dim)
        self.layers = nn.Sequential(
            Permute([0, 2, 3, 1]),
            SwinTransformer(dim, num_layers)
        )
    def forward(self, x):
        pyramid = OrderedDict(
            (f"{i}", x[i].tensors)
            for i in range(self.return_layer, 0)
        )
        mask = x[self.return_layer].mask
        x = self.fpn(pyramid)[f"{self.return_layer}"]
        x = self.layers(x)
        return x, mask

class TransformerDecoderLayer(nn.Module):

    def __init__(self, q_dim, kv_dim, num_heads, ffn_interm_dim, dropout=0.1):
        """
        Transformer decoder layer, adapted from DETR codebase by Facebook Research
        https://github.com/facebookresearch/detr/blob/main/models/transformer.py#L187

        Parameters:
        -----------
        q_dim: int
            Dimension of the interaction queries.
        kv_dim: int
            Dimension of the image features.
        num_heads: int
            Number of heads used in multihead attention.
        ffn_interm_dim: int
            Dimension of the intermediate representation in the feedforward network.
        dropout: float, default: 0.1
            Dropout percentage used during training.
        """
        super().__init__()
        self.q_dim = q_dim
        self.kv_dim = kv_dim
        self.num_heads = num_heads
        self.dropout = dropout
        self.ffn_interm_dim = ffn_interm_dim

        # Linear projections on qkv have been removed in this custom layer.
        self.q_attn = MultiheadAttention(q_dim, num_heads, dropout=dropout)
        # Add the missing linear projections.
        self.q_attn_q_proj = nn.Linear(q_dim, q_dim)
        self.q_attn_k_proj = nn.Linear(q_dim, q_dim)
        self.q_attn_v_proj = nn.Linear(q_dim, q_dim)
        # Each scalar is mapped to a vector of shape kv_dim // 2.
        # For a box pair, the dimension is 8 * (kv_dim // 2).
        self.q_attn_qpos_proj = nn.Linear(kv_dim * 4, q_dim)
        self.q_attn_kpos_proj = nn.Linear(kv_dim * 4, q_dim)

        self.qk_attn = MultiheadAttention(q_dim * 2, num_heads, dropout=dropout, vdim=q_dim)
        self.qk_attn_q_proj = nn.Linear(q_dim, q_dim)
        self.qk_attn_k_proj = nn.Linear(kv_dim, q_dim)
        self.qk_attn_v_proj = nn.Linear(kv_dim, q_dim)
        self.qk_attn_kpos_proj = nn.Linear(kv_dim, q_dim)
        self.qk_attn_qpos_proj = nn.Linear(kv_dim * 2, q_dim)

        self.ffn = nn.Sequential(
            nn.Linear(q_dim, ffn_interm_dim),
            nn.ReLU(),
            nn.Dropout(dropout),
            nn.Linear(ffn_interm_dim, q_dim)
        )
        self.ln1 = nn.LayerNorm(q_dim)
        self.ln2 = nn.LayerNorm(q_dim)
        self.ln3 = nn.LayerNorm(q_dim)
        self.dp1 = nn.Dropout(dropout)
        self.dp2 = nn.Dropout(dropout)
        self.dp3 = nn.Dropout(dropout)

    def forward(self,
            queries: Tensor, features: Tensor,
            q_pos: Tensor, k_pos: Tensor,
            q_mask: Optional[Tensor] = None,
            kv_mask: Optional[Tensor] = None,
            q_padding_mask: Optional[Tensor] = None,
            kv_padding_mask: Optional[Tensor] = None,
        ):
        """
        Parameters:
        -----------
        queries: Tensor
            Interaction queries of size (B, N, K).
        features: Tensor
            Image features of size (HW, B, C).
        q_mask: Tensor, default: None
            Attention mask to be applied during the self attention of queries.
        kv_mask: Tensor, default: None
            Attention mask to be applied during the cross attention from image
            features to interaction queries.
        q_padding_mask: Tensor, default: None
            Padding mask for interaction queries of size (B, N). Values of `True`
            indicate the corresponding query was padded and to be ignored.
        kv_padding_mask: Tensor, default: None
            Padding mask for image features of size (B, HW).
        q_pos: Tensor, default: None
            Positional encodings for the interaction queries.
        k_pos: Tensor, default: None
            Positional encodings for the image features.

        Returns:
        --------
        outputs: list
            A list with the order [queries, q_attn_w, qk_attn_w].
        """
        # Perform self attention amongst queries
        q = self.q_attn_q_proj(queries)
        k = self.q_attn_k_proj(queries)
        v = self.q_attn_v_proj(queries)
        q_p = self.q_attn_qpos_proj(q_pos["box"])
        k_p = self.q_attn_kpos_proj(q_pos["box"])
        q = q + q_p
        k = k + k_p
        q_attn, q_attn_weights = self.q_attn(
            q, k, value=v, attn_mask=q_mask,
            key_padding_mask=q_padding_mask
        )
        queries = self.ln1(queries + self.dp1(q_attn))
        # Perform cross attention from memory features to queries
        q = self.qk_attn_q_proj(queries)
        k = self.qk_attn_k_proj(features)
        v = self.qk_attn_v_proj(features)
        q_p = self.qk_attn_qpos_proj(q_pos["centre"])
        k_p = self.qk_attn_kpos_proj(k_pos)

        n_q, bs, _ = q.shape
        q = q.view(n_q, bs, self.num_heads, self.q_dim // self.num_heads)
        q_p = q_p.view(n_q, bs, self.num_heads, self.q_dim // self.num_heads)
        q = torch.cat([q, q_p], dim=3).view(n_q, bs, self.q_dim * 2)

        hw, _, _ = k.shape
        k = k.view(hw, bs, self.num_heads, self.q_dim // self.num_heads)
        k_p = k_p.view(hw, bs, self.num_heads, self.q_dim // self.num_heads)
        k = torch.cat([k, k_p], dim=3).view(hw, bs, self.q_dim * 2)

        qk_attn, qk_attn_weights = self.qk_attn(
            query=q, key=k, value=v, attn_mask=kv_mask,
            key_padding_mask=kv_padding_mask
        )
        queries = self.ln2(queries + self.dp2(qk_attn))
        queries = self.ln3(queries + self.dp3(self.ffn(queries)))

        outputs = [queries, q_attn_weights, qk_attn_weights]
        return outputs

class TransformerDecoder(nn.Module):

    def __init__(self, decoder_layer, num_layers, return_intermediate=False):
        super().__init__()
        self.layers = nn.ModuleList([copy.deepcopy(decoder_layer) for i in range(num_layers)])
        self.num_layers = num_layers
        self.norm = nn.LayerNorm(decoder_layer.q_dim)
        self.return_intermediate = return_intermediate

        self._reset_parameters()

    def _reset_parameters(self):
        for p in self.parameters():
            if p.dim() > 1:
                nn.init.xavier_uniform_(p)

    def forward(self, queries, features,
            q_mask: Optional[Tensor] = None,
            kv_mask: Optional[Tensor] = None,
            q_padding_mask: Optional[Tensor] = None,
            kv_padding_mask: Optional[Tensor] = None,
            q_pos: Optional[Tensor] = None,
            k_pos: Optional[Tensor] = None,
            return_q_attn_weights: Optional[bool] = False,
            return_qk_attn_weights: Optional[bool] = False
        ):
        # Add support for zero layers
        if self.num_layers == 0:
            return [queries.unsqueeze(0),]
        # Explicitly handle zero-size queries
        if queries.numel() == 0:
            rp = self.num_layers if self.return_intermediate else 1
            return [queries.unsqueeze(0).repeat(rp, 1, 1, 1),]

        outputs = [queries,]
        intermediate = []
        q_attn_w = []
        qk_attn_w = []
        for layer in self.layers:
            outputs = layer(
                outputs[0], features,
                q_mask=q_mask, kv_mask=kv_mask,
                q_padding_mask=q_padding_mask,
                kv_padding_mask=kv_padding_mask,
                q_pos=q_pos, k_pos=k_pos,
            )
            if self.return_intermediate:
                intermediate.append(self.norm(outputs[0]))
            if return_q_attn_weights:
                q_attn_w.append(outputs[1])
            if return_qk_attn_weights:
                qk_attn_w.append(outputs[2])

        if self.return_intermediate:
            outputs = [torch.stack(intermediate),]
        else:
            outputs = [self.norm(outputs[0]).unsqueeze(0),]
        if return_q_attn_weights:
            q_attn_w = torch.stack(q_attn_w)
            outputs.append(q_attn_w)
        if return_qk_attn_weights:
            qk_attn_w = torch.stack(qk_attn_w)
            outputs.append(qk_attn_w)
        return outputs

class UPT(nn.Module):
    """
    Unary-pairwise transformer

    Parameters:
    -----------
    detector: nn.Module
        Object detector (DETR)
    postprocessor: nn.Module
        Postprocessor for the object detector
    interaction_head: nn.Module
        Interaction head of the network
    human_idx: int
        Index of the human class
    num_classes: int
        Number of action classes
    alpha: float
        Hyper-parameter in the focal loss
    gamma: float
        Hyper-parameter in the focal loss
    box_score_thresh: float
        Threshold used to eliminate low-confidence objects
    fg_iou_thresh: float
        Threshold used to associate detections with ground truth
    min_instances: float
        Minimum number of instances (human or object) to sample
    max_instances: float
        Maximum number of instances (human or object) to sample
    """
    def __init__(self,
<<<<<<< HEAD
        detector: nn.Module,
        postprocessor: nn.Module,
        feature_head: nn.Module,
        backbone_fusion_layer: int,
        triplet_decoder: nn.Module,
        obj_to_verb: list,
=======
        detector: nn.Module, postprocessor: nn.Module,
        feature_head: nn.Module, backbone_fusion_layer: int,
        ho_matcher: nn.Module, triplet_decoder: nn.Module,
>>>>>>> 28399f10
        num_verbs: int, num_triplets: int,
        repr_size: int = 384, human_idx: int = 0,
        alpha: float = 0.5, gamma: float = 2.0,
        box_score_thresh: float = 0.2,
        min_instances: int = 3, max_instances: int = 15,
    ) -> None:
        super().__init__()
        self.backbone = detector.backbone
        self.transformer = detector.transformer
        self.class_embed = detector.class_embed
        self.bbox_embed = detector.bbox_embed
        self.input_proj = detector.input_proj
        self.query_embed = detector.query_embed
        self.postprocessor = postprocessor

        self.ho_matcher = ho_matcher
        self.feature_head = feature_head
        self.fusion_layer = backbone_fusion_layer
        self.kv_pe = PositionEmbeddingSine(128, 20, normalize=True)
        self.decoder = triplet_decoder
        self.binary_classifier = nn.Linear(repr_size, num_verbs)

        self.repr_size = repr_size
        self.human_idx = human_idx
        self.num_verbs = num_verbs
        self.num_triplets = num_triplets
        self.alpha = alpha
        self.gamma = gamma
        self.box_score_thresh = box_score_thresh
        self.min_instances = min_instances
        self.max_instances = max_instances

    def freeze_detector(self):
        for p in self.backbone.parameters():
            p.requires_grad = False
        for p in self.transformer.parameters():
            p.requires_grad = False
        for p in self.class_embed.parameters():
            p.requires_grad = False
        for p in self.bbox_embed.parameters():
            p.requires_grad = False
        for p in self.input_proj.parameters():
            p.requires_grad = False
        for p in self.query_embed.parameters():
            p.requires_grad = False

    def compute_classification_loss(self, logits, prior, labels):
        prior = torch.cat(prior, dim=0).prod(1)
        x, y = torch.nonzero(prior).unbind(1)

        logits = logits[:, x, y]
        prior = prior[x, y]
        labels = labels[None, x, y].repeat(len(logits), 1)

        n_p = labels.sum()
        if dist.is_initialized():
            world_size = dist.get_world_size()
            n_p = torch.as_tensor([n_p], device='cuda')
            dist.barrier()
            dist.all_reduce(n_p)
            n_p = (n_p / world_size).item()

        loss = binary_focal_loss_with_logits(
            torch.log(
                prior / (1 + torch.exp(-logits) - prior) + 1e-8
            ), labels, reduction='sum',
            alpha=self.alpha, gamma=self.gamma
        )

        return loss / n_p

    def postprocessing(self,
            boxes, paired_inds, object_types,
            logits, prior, image_sizes
        ):
        n = [len(p_inds) for p_inds in paired_inds]
        logits = logits.split(n)

        detections = []
        for bx, p_inds, objs, lg, pr, size in zip(
            boxes, paired_inds, object_types,
            logits, prior, image_sizes
        ):
            pr = pr.prod(1)
            x, y = torch.nonzero(pr).unbind(1)
            scores = lg[x, y].sigmoid() * pr[x, y]
            detections.append(dict(
                boxes=bx, pairing=p_inds[x], scores=scores,
                labels=y, objects=objs[x], size=size
            ))

        return detections

    def forward(self,
        images: List[Tensor],
        triplet_cands: Optional[List[int]] = None,
        targets: Optional[List[dict]] = None
    ) -> List[dict]:
        """
        Parameters:
        -----------
        images: List[Tensor]
            Input images in format (C, H, W)
        targets: List[dict], optional
            Human-object interaction targets

        Returns:
        --------
        results: List[dict]
            Detected human-object interactions. Each dict has the following keys:
            `boxes`: torch.Tensor
                (N, 4) Bounding boxes for detected human and object instances
            `pairing`: torch.Tensor
                (2, M) Pairing indices, with human instance preceding the object instance
            `scores`: torch.Tensor
                (M,) Interaction score for each pair
            `labels`: torch.Tensor
                (M,) Predicted action class for each pair
            `objects`: torch.Tensor
                (M,) Predicted object class for each pair
            `attn_maps`: list
                Attention weights in the cooperative and competitive layers
            `size`: torch.Tensor
                (2,) Image height and width
        """
        if self.training and targets is None:
            raise ValueError("In training mode, targets should be passed")
        image_sizes = torch.as_tensor([
            im.size()[-2:] for im in images
        ], device=images[0].device)

        # --------------------------- #
        # Stage one: object detection #
        # --------------------------- #
        if isinstance(images, (list, torch.Tensor)):
            images = nested_tensor_from_tensor_list(images)
        features, pos = self.backbone(images)

        src, mask = features[-1].decompose()
        assert mask is not None
        hs, memory = self.transformer(self.input_proj(src), mask, self.query_embed.weight, pos[-1])

        outputs_class = self.class_embed(hs)
        outputs_coord = self.bbox_embed(hs).sigmoid()

        results = {'pred_logits': outputs_class[-1], 'pred_boxes': outputs_coord[-1]}
        results = self.postprocessor(results, image_sizes)

        # ---------------------------------- #
        # Stage two: interaction recognition #
        # ---------------------------------- #
        region_props = prepare_region_proposals(
            results, hs[-1], image_sizes,
            box_score_thresh=self.box_score_thresh,
            human_idx=self.human_idx,
            min_instances=self.min_instances,
            max_instances=self.max_instances
        )
        boxes = [r['boxes'] for r in region_props]

        ho_queries, paired_inds, prior_scores, object_types, positional_embeds = self.ho_matcher(
            region_props, image_sizes
        )

        memory, mask = self.feature_head(features)
        b, h, w, c = memory.shape
        memory = memory.reshape(b, h * w, c)
        kv_p_m = mask.reshape(-1, 1, h * w)
        k_pos = self.kv_pe(NestedTensor(memory, mask)).permute(0, 2, 3, 1).reshape(b, h * w, 1, c)

        query_embeds = []
        for i, (ho_q, mem) in enumerate(zip(ho_queries, memory)):
            query_embeds.append(self.decoder(
                ho_q.unsqueeze(1), mem.unsqueeze(1),
                # q_padding_mask=q_padding_mask,
                kv_padding_mask=kv_p_m[i],
                q_pos=positional_embeds[i],
                k_pos=k_pos[i]
            )[0].squeeze(dim=2))
        query_embeds = torch.cat(query_embeds, dim=1)
        logits = self.binary_classifier(query_embeds)

        if self.training:
            labels = associate_with_ground_truth(
                boxes, paired_inds, targets, self.num_verbs
            )
            cls_loss = self.compute_classification_loss(logits, prior_scores, labels)
            loss_dict = dict(
                cls_loss=cls_loss
            )
            return loss_dict

        detections = self.postprocessing(
            boxes, paired_inds, object_types,
            logits[-1], prior_scores, image_sizes
        )
        return detections

def build_detector(args, obj_to_verb):
    detr, _, postprocessors = build_model(args)
    if os.path.exists(args.pretrained):
        if dist.is_initialized():
            print(f"Rank {dist.get_rank()}: Load weights for the object detector from {args.pretrained}")
        else:
            print(f"Load weights for the object detector from {args.pretrained}")
        detr.load_state_dict(torch.load(args.pretrained, map_location='cpu')['model_state_dict'])

    ho_matcher = HumanObjectMatcher(
        repr_size=args.repr_dim,
        num_verbs=args.num_verbs,
        obj_to_verb=obj_to_verb,
        dropout=args.dropout
    )
    decoder_layer = TransformerDecoderLayer(
        q_dim=args.repr_dim, kv_dim=args.hidden_dim,
        ffn_interm_dim=args.repr_dim * 4,
        num_heads=args.nheads, dropout=args.dropout
    )
    triplet_decoder = TransformerDecoder(
        decoder_layer=decoder_layer,
        num_layers=args.triplet_dec_layers,
        return_intermediate=args.triplet_aux_loss
    )
    feature_head = FeatureHead(
        args.hidden_dim,
        detr.backbone.num_channels,
        args.backbone_fusion_layer,
        args.triplet_enc_layers
    )
    detector = UPT(
        detr, postprocessors['bbox'],
        feature_head=feature_head,
        backbone_fusion_layer=args.backbone_fusion_layer,
        ho_matcher=ho_matcher,
        triplet_decoder=triplet_decoder,
        num_verbs=args.num_verbs,
        num_triplets=args.num_triplets,
        repr_size=args.repr_dim,
        alpha=args.alpha, gamma=args.gamma,
        box_score_thresh=args.box_score_thresh,
        min_instances=args.min_instances,
        max_instances=args.max_instances,
    )
    return detector<|MERGE_RESOLUTION|>--- conflicted
+++ resolved
@@ -531,18 +531,9 @@
         Maximum number of instances (human or object) to sample
     """
     def __init__(self,
-<<<<<<< HEAD
-        detector: nn.Module,
-        postprocessor: nn.Module,
-        feature_head: nn.Module,
-        backbone_fusion_layer: int,
-        triplet_decoder: nn.Module,
-        obj_to_verb: list,
-=======
         detector: nn.Module, postprocessor: nn.Module,
         feature_head: nn.Module, backbone_fusion_layer: int,
         ho_matcher: nn.Module, triplet_decoder: nn.Module,
->>>>>>> 28399f10
         num_verbs: int, num_triplets: int,
         repr_size: int = 384, human_idx: int = 0,
         alpha: float = 0.5, gamma: float = 2.0,
