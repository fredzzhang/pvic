--- conflicted
+++ resolved
@@ -140,8 +140,6 @@
 
         return x, attn
 
-<<<<<<< HEAD
-=======
 class ModifiedEncoder(nn.Module):
     def __init__(self,
         hidden_size: int = 256, representation_size: int = 384,
@@ -162,7 +160,6 @@
             attn_weights.append(attn)
         return x, attn_weights
 
->>>>>>> dea338fb
 class HumanObjectMatcher(nn.Module):
     def __init__(self, repr_size, num_verbs, obj_to_verb, human_idx=0):
         super().__init__()
@@ -176,11 +173,7 @@
             nn.Linear(128, 256), nn.ReLU(),
             nn.Linear(256, repr_size), nn.ReLU(),
         )
-<<<<<<< HEAD
-        self.encoder = ModifiedEncoderLayer(256, repr_size)
-=======
         self.encoder = ModifiedEncoder(256, repr_size, num_layers=2)
->>>>>>> dea338fb
         self.mmf = MultiModalFusion(512, repr_size, repr_size)
 
     def check_human_instances(self, labels):
